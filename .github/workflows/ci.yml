name: ci

on:
  push:
    branches:
      - master
      - develop
      - '4.x'
      - '5.x'
    paths-ignore:
      - '*.md'
  pull_request:
    paths-ignore:
      - '*.md'

# Cancel in progress workflows
# in the scenario where we already had a run going for that PR/branch/tag but then triggered a new run
concurrency:
  group: "${{ github.workflow }} ✨ ${{ github.event.pull_request.head.label || github.head_ref || github.ref }}"
  cancel-in-progress: true

jobs:
  lint:
    name: Lint
    runs-on: ubuntu-latest
    steps:
      - uses: actions/checkout@v4
      - name: Setup Node.js {{ matrix.node-version }}
        uses: actions/setup-node@v4
        with:
          node-version: 'lts/*'
          persist-credentials: false

      - name: Install dependencies
        run: npm install --ignore-scripts --only=dev

      - name: Run lint
        run: npm run lint

  test:
    name: Run tests
    strategy:
      fail-fast: false
      matrix:
<<<<<<< HEAD
        name:
        - Node.js 4.0
        - Node.js 4.x
        - Node.js 5.x
        - Node.js 6.x
        - Node.js 7.x
        - Node.js 8.x
        - Node.js 9.x
        - Node.js 10.x
        - Node.js 11.x
        - Node.js 12.x
        - Node.js 13.x
        - Node.js 14.x
        - Node.js 15.x
        - Node.js 16.x
        - Node.js 17.x
        - Node.js 18.x
        - Node.js 19.x
        - Node.js 20.x
        - Node.js 21.x
        - Node.js 22.x

        include:
        - name: Node.js 4.x
          node-version: "4"
          npm-i: mocha@5.2.0 nyc@11.9.0 supertest@3.4.2

        - name: Node.js 5.x
          node-version: "5"
          npm-i: mocha@5.2.0 nyc@11.9.0 supertest@3.4.2

        - name: Node.js 6.x
          node-version: "6"
          npm-i: mocha@6.2.2 nyc@14.1.1 supertest@3.4.2

        - name: Node.js 7.x
          node-version: "7"
          npm-i: mocha@6.2.2 nyc@14.1.1 supertest@6.1.6

        - name: Node.js 8.x
          node-version: "8"
          npm-i: mocha@7.2.0 nyc@14.1.1
=======
        os: [ubuntu-latest, windows-latest]
        node-version:
          - "0.10"
          - "0.12"
          - "4"
          - "5"
          - "6"
          - "7"
          - "8"
          - "9"
          - "10"
          - "11"
          - "12"
          - "13"
          - "14"
          - "15"
          - "16"
          - "17"
          - "18"
          - "19"
          - "20"
          - "21"
          - "22"
        # Use supported versions of our testing tools under older versions of Node
        # Install npm in some specific cases where we need to
        include:
          - node-version: "0.10"
            npm-i: "mocha@3.5.3 nyc@10.3.2 supertest@2.0.0"
            # Npm isn't being installed on windows w/ setup-node for
            # 0.10 and 0.12, which will end up choking when npm uses es6
            npm-version: "npm@2.15.1"
>>>>>>> 2177f67f

          - node-version: "0.12"
            npm-i: "mocha@3.5.3 nyc@10.3.2 supertest@2.0.0"
            npm-version: "npm@2.15.11"

          - node-version: "4"
            npm-i: "mocha@5.2.0 nyc@11.9.0 supertest@3.4.2"

          - node-version: "5"
            npm-i: "mocha@5.2.0 nyc@11.9.0 supertest@3.4.2"
            # fixes https://github.com/npm/cli/issues/681
            npm-version: "npm@3.10.10"

          - node-version: "6"
            npm-i: "mocha@6.2.2 nyc@14.1.1 supertest@3.4.2"

          - node-version: "7"
            npm-i: "mocha@6.2.2 nyc@14.1.1 supertest@6.1.6"

          - node-version: "8"
            npm-i: "mocha@7.2.0 nyc@14.1.1"

          - node-version: "9"
            npm-i: "mocha@7.2.0 nyc@14.1.1"

          - node-version: "10"
            npm-i: "mocha@8.4.0"

          - node-version: "11"
            npm-i: "mocha@8.4.0"

          - node-version: "12"
            npm-i: "mocha@9.2.2"

          - node-version: "13"
            npm-i: "mocha@9.2.2"

    runs-on: ${{ matrix.os }}
    steps:
      - uses: actions/checkout@v4
        with:
          persist-credentials: false

      - name: Setup Node.js ${{ matrix.node-version }}
        uses: actions/setup-node@v4
        with:
          node-version: ${{ matrix.node-version }}

      - name: Npm version fixes
        if: ${{matrix.npm-version != ''}}
        run: npm install -g ${{ matrix.npm-version }}

      - name: Configure npm loglevel
        run: |
          npm config set loglevel error
        shell: bash

      - name: Install dependencies
        run: npm install

      - name: Install Node version specific dev deps
        if: ${{ matrix.npm-i != '' }}
        run: npm install --save-dev ${{ matrix.npm-i }}

      - name: Remove non-test dependencies
        run: npm rm --silent --save-dev connect-redis

      - name: Output Node and NPM versions
        run: |
          echo "Node.js version: $(node -v)"
          echo "NPM version: $(npm -v)"

      - name: Run tests
        shell: bash
        run: |
          npm run test-ci
          cp coverage/lcov.info "coverage/${{ matrix.node-version }}.lcov"

      - name: Collect code coverage
        run: |
          mv ./coverage "./${{ matrix.node-version }}"
          mkdir ./coverage
          mv "./${{ matrix.node-version }}" "./coverage/${{ matrix.node-version }}"

      - name: Upload code coverage
        uses: actions/upload-artifact@v3
        with:
          name: coverage
          path: ./coverage
          retention-days: 1

  coverage:
    needs: test
    runs-on: ubuntu-latest
    steps:
    - uses: actions/checkout@v4

    - name: Install lcov
      shell: bash
      run: sudo apt-get -y install lcov

    - name: Collect coverage reports
      uses: actions/download-artifact@v3
      with:
        name: coverage
        path: ./coverage

    - name: Merge coverage reports
      shell: bash
      run: find ./coverage -name lcov.info -exec printf '-a %q\n' {} \; | xargs lcov -o ./coverage/lcov.info

    - name: Upload coverage report
      uses: coverallsapp/github-action@master
      with:
        github-token: ${{ secrets.GITHUB_TOKEN }}<|MERGE_RESOLUTION|>--- conflicted
+++ resolved
@@ -42,54 +42,8 @@
     strategy:
       fail-fast: false
       matrix:
-<<<<<<< HEAD
-        name:
-        - Node.js 4.0
-        - Node.js 4.x
-        - Node.js 5.x
-        - Node.js 6.x
-        - Node.js 7.x
-        - Node.js 8.x
-        - Node.js 9.x
-        - Node.js 10.x
-        - Node.js 11.x
-        - Node.js 12.x
-        - Node.js 13.x
-        - Node.js 14.x
-        - Node.js 15.x
-        - Node.js 16.x
-        - Node.js 17.x
-        - Node.js 18.x
-        - Node.js 19.x
-        - Node.js 20.x
-        - Node.js 21.x
-        - Node.js 22.x
-
-        include:
-        - name: Node.js 4.x
-          node-version: "4"
-          npm-i: mocha@5.2.0 nyc@11.9.0 supertest@3.4.2
-
-        - name: Node.js 5.x
-          node-version: "5"
-          npm-i: mocha@5.2.0 nyc@11.9.0 supertest@3.4.2
-
-        - name: Node.js 6.x
-          node-version: "6"
-          npm-i: mocha@6.2.2 nyc@14.1.1 supertest@3.4.2
-
-        - name: Node.js 7.x
-          node-version: "7"
-          npm-i: mocha@6.2.2 nyc@14.1.1 supertest@6.1.6
-
-        - name: Node.js 8.x
-          node-version: "8"
-          npm-i: mocha@7.2.0 nyc@14.1.1
-=======
         os: [ubuntu-latest, windows-latest]
         node-version:
-          - "0.10"
-          - "0.12"
           - "4"
           - "5"
           - "6"
@@ -112,17 +66,6 @@
         # Use supported versions of our testing tools under older versions of Node
         # Install npm in some specific cases where we need to
         include:
-          - node-version: "0.10"
-            npm-i: "mocha@3.5.3 nyc@10.3.2 supertest@2.0.0"
-            # Npm isn't being installed on windows w/ setup-node for
-            # 0.10 and 0.12, which will end up choking when npm uses es6
-            npm-version: "npm@2.15.1"
->>>>>>> 2177f67f
-
-          - node-version: "0.12"
-            npm-i: "mocha@3.5.3 nyc@10.3.2 supertest@2.0.0"
-            npm-version: "npm@2.15.11"
-
           - node-version: "4"
             npm-i: "mocha@5.2.0 nyc@11.9.0 supertest@3.4.2"
 
