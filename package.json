--- conflicted
+++ resolved
@@ -1,11 +1,7 @@
 {
   "name": "express",
   "description": "Fast, unopinionated, minimalist web framework",
-<<<<<<< HEAD
   "version": "5.0.0-alpha.6",
-=======
-  "version": "4.16.4",
->>>>>>> dc538f6e
   "author": "TJ Holowaychuk <tj@vision-media.ca>",
   "contributors": [
     "Aaron Heckmann <aaron.heckmann+github@gmail.com>",
@@ -31,28 +27,16 @@
     "api"
   ],
   "dependencies": {
-<<<<<<< HEAD
-    "accepts": "~1.3.4",
+    "accepts": "~1.3.5",
     "array-flatten": "2.1.1",
-    "body-parser": "1.18.2",
-=======
-    "accepts": "~1.3.5",
-    "array-flatten": "1.1.1",
     "body-parser": "1.18.3",
->>>>>>> dc538f6e
     "content-disposition": "0.5.2",
     "content-type": "~1.0.4",
     "cookie": "0.3.1",
     "cookie-signature": "1.0.6",
-<<<<<<< HEAD
     "debug": "3.1.0",
-    "depd": "~1.1.1",
-    "encodeurl": "~1.0.1",
-=======
-    "debug": "2.6.9",
     "depd": "~1.1.2",
     "encodeurl": "~1.0.2",
->>>>>>> dc538f6e
     "escape-html": "~1.0.3",
     "etag": "~1.8.1",
     "finalhandler": "1.1.1",
@@ -61,24 +45,14 @@
     "methods": "~1.1.2",
     "on-finished": "~2.3.0",
     "parseurl": "~1.3.2",
-<<<<<<< HEAD
     "path-is-absolute": "1.0.1",
-    "proxy-addr": "~2.0.2",
-    "qs": "6.5.1",
-    "range-parser": "~1.2.0",
-    "router": "~1.3.2",
-    "safe-buffer": "5.1.1",
-    "send": "0.16.1",
-    "serve-static": "1.13.1",
-=======
-    "path-to-regexp": "0.1.7",
     "proxy-addr": "~2.0.4",
     "qs": "6.5.2",
     "range-parser": "~1.2.0",
+    "router": "~1.3.2",
     "safe-buffer": "5.1.2",
     "send": "0.16.2",
     "serve-static": "1.13.2",
->>>>>>> dc538f6e
     "setprototypeof": "1.1.0",
     "statuses": "~1.4.0",
     "type-is": "~1.6.16",
