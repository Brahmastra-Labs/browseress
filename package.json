--- conflicted
+++ resolved
@@ -22,13 +22,8 @@
     }
   ],
   "dependencies": {
-<<<<<<< HEAD
     "connect": "2.8.3",
-    "commander": "0.6.1",
-=======
-    "connect": "2.8.1",
     "commander": "1.2.0",
->>>>>>> 1f14734f
     "range-parser": "0.0.4",
     "mkdirp": "0.3.5",
     "cookie": "0.1.0",
