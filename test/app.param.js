--- conflicted
+++ resolved
@@ -1,54 +1,9 @@
 'use strict'
 
-var assert = require('assert')
 var express = require('../')
   , request = require('supertest');
 
 describe('app', function(){
-<<<<<<< HEAD
-=======
-  describe('.param(fn)', function(){
-    it('should map app.param(name, ...) logic', function(done){
-      var app = express();
-
-      app.param(function(name, regexp){
-        if (Object.prototype.toString.call(regexp) === '[object RegExp]') { // See #1557
-          return function(req, res, next, val){
-            var captures;
-            if (captures = regexp.exec(String(val))) {
-              req.params[name] = captures[1];
-              next();
-            } else {
-              next('route');
-            }
-          }
-        }
-      })
-
-      app.param(':name', /^([a-zA-Z]+)$/);
-
-      app.get('/user/:name', function(req, res){
-        res.send(req.params.name);
-      });
-
-      request(app)
-      .get('/user/tj')
-      .expect(200, 'tj', function (err) {
-        if (err) return done(err)
-        request(app)
-        .get('/user/123')
-        .expect(404, done);
-      });
-
-    })
-
-    it('should fail if not given fn', function(){
-      var app = express();
-      assert.throws(app.param.bind(app, ':name', 'bob'))
-    })
-  })
-
->>>>>>> 3d7fce56
   describe('.param(names, fn)', function(){
     it('should map the array', function(done){
       var app = express();
