--- conflicted
+++ resolved
@@ -47,19 +47,11 @@
         d = true;
         next();
       }, function(req, res){
-<<<<<<< HEAD
-        a.should.be.false()
-        b.should.be.true()
-        c.should.be.true()
-        d.should.be.false()
-        res.sendStatus(204);
-=======
         assert.ok(!a)
         assert.ok(b)
         assert.ok(c)
         assert.ok(!d)
-        res.send(204);
->>>>>>> 3d7fce56
+        res.sendStatus(204);
       });
 
       request(app)
