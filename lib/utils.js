/*!
 * express
 * Copyright(c) 2009-2013 TJ Holowaychuk
 * Copyright(c) 2014-2015 Douglas Christopher Wilson
 * MIT Licensed
 */

'use strict';

/**
 * Module dependencies.
 * @api private
 */

var mime = require('send').mime;
<<<<<<< HEAD
var contentType = require('content-type');
=======
>>>>>>> a4bd4373
var etag = require('etag');
var flatten = require('array-flatten');
var proxyaddr = require('proxy-addr');
var qs = require('qs');
var querystring = require('querystring');

/**
 * Return strong ETag for `body`.
 *
 * @param {String|Buffer} body
 * @param {String} [encoding]
 * @return {String}
 * @api private
 */

exports.etag = function (body, encoding) {
  var buf = !Buffer.isBuffer(body)
    ? new Buffer(body, encoding)
    : body;

  return etag(buf, {weak: false});
};

/**
 * Return weak ETag for `body`.
 *
 * @param {String|Buffer} body
 * @param {String} [encoding]
 * @return {String}
 * @api private
 */

exports.wetag = function wetag(body, encoding){
  var buf = !Buffer.isBuffer(body)
    ? new Buffer(body, encoding)
    : body;

  return etag(buf, {weak: true});
};

/**
 * Normalize the given `type`, for example "html" becomes "text/html".
 *
 * @param {String} type
 * @return {Object}
 * @api private
 */

exports.normalizeType = function(type){
  return ~type.indexOf('/')
    ? acceptParams(type)
    : { value: mime.lookup(type), params: {} };
};

/**
 * Normalize `types`, for example "html" becomes "text/html".
 *
 * @param {Array} types
 * @return {Array}
 * @api private
 */

exports.normalizeTypes = function(types){
  var ret = [];

  for (var i = 0; i < types.length; ++i) {
    ret.push(exports.normalizeType(types[i]));
  }

  return ret;
};

/**
 * Parse accept params `str` returning an
 * object with `.value`, `.quality` and `.params`.
 * also includes `.originalIndex` for stable sorting
 *
 * @param {String} str
 * @return {Object}
 * @api private
 */

function acceptParams(str, index) {
  var parts = str.split(/ *; */);
  var ret = { value: parts[0], quality: 1, params: {}, originalIndex: index };

  for (var i = 1; i < parts.length; ++i) {
    var pms = parts[i].split(/ *= */);
    if ('q' === pms[0]) {
      ret.quality = parseFloat(pms[1]);
    } else {
      ret.params[pms[0]] = pms[1];
    }
  }

  return ret;
}

/**
 * Compile "etag" value to function.
 *
 * @param  {Boolean|String|Function} val
 * @return {Function}
 * @api private
 */

exports.compileETag = function(val) {
  var fn;

  if (typeof val === 'function') {
    return val;
  }

  switch (val) {
    case true:
      fn = exports.wetag;
      break;
    case false:
      break;
    case 'strong':
      fn = exports.etag;
      break;
    case 'weak':
      fn = exports.wetag;
      break;
    default:
      throw new TypeError('unknown value for etag function: ' + val);
  }

  return fn;
}

/**
 * Compile "query parser" value to function.
 *
 * @param  {String|Function} val
 * @return {Function}
 * @api private
 */

exports.compileQueryParser = function compileQueryParser(val) {
  var fn;

  if (typeof val === 'function') {
    return val;
  }

  switch (val) {
    case true:
      fn = querystring.parse;
      break;
    case false:
      break;
    case 'extended':
      fn = parseExtendedQueryString;
      break;
    case 'simple':
      fn = querystring.parse;
      break;
    default:
      throw new TypeError('unknown value for query parser function: ' + val);
  }

  return fn;
}

/**
 * Compile "proxy trust" value to function.
 *
 * @param  {Boolean|String|Number|Array|Function} val
 * @return {Function}
 * @api private
 */

exports.compileTrust = function(val) {
  if (typeof val === 'function') return val;

  if (val === true) {
    // Support plain true/false
    return function(){ return true };
  }

  if (typeof val === 'number') {
    // Support trusting hop count
    return function(a, i){ return i < val };
  }

  if (typeof val === 'string') {
    // Support comma-separated values
    val = val.split(/ *, */);
  }

  return proxyaddr.compile(val || []);
}

/**
 * Set the charset in a given Content-Type string.
 *
 * @param {String} type
 * @param {String} charset
 * @return {String}
 * @api private
 */

exports.setCharset = function setCharset(type, charset) {
  if (!type || !charset) {
    return type;
  }

  // parse type
  var parsed = contentType.parse(type);

  // set charset
  parsed.parameters.charset = charset;

  // format type
  return contentType.format(parsed);
};

/**
 * Parse an extended query string with qs.
 *
 * @return {Object}
 * @private
 */

function parseExtendedQueryString(str) {
  return qs.parse(str, {
    allowPrototypes: true
  });
}<|MERGE_RESOLUTION|>--- conflicted
+++ resolved
@@ -13,12 +13,8 @@
  */
 
 var mime = require('send').mime;
-<<<<<<< HEAD
 var contentType = require('content-type');
-=======
->>>>>>> a4bd4373
 var etag = require('etag');
-var flatten = require('array-flatten');
 var proxyaddr = require('proxy-addr');
 var qs = require('qs');
 var querystring = require('querystring');
