/*!
 * express
 * Copyright(c) 2009-2013 TJ Holowaychuk
 * Copyright(c) 2014-2015 Douglas Christopher Wilson
 * MIT Licensed
 */

'use strict';

/**
 * Module dependencies.
 * @private
 */

var Buffer = require('safe-buffer').Buffer
var contentDisposition = require('content-disposition');
var createError = require('http-errors')
var deprecate = require('depd')('express');
var encodeUrl = require('encodeurl');
var escapeHtml = require('escape-html');
var http = require('http');
var onFinished = require('on-finished');
var mime = require('mime-types')
var path = require('path');
var pathIsAbsolute = require('path-is-absolute');
var statuses = require('statuses')
var merge = require('utils-merge');
var sign = require('cookie-signature').sign;
var normalizeType = require('./utils').normalizeType;
var normalizeTypes = require('./utils').normalizeTypes;
var setCharset = require('./utils').setCharset;
var cookie = require('cookie');
var send = require('send');
var extname = path.extname;
var resolve = path.resolve;
var vary = require('vary');

/**
 * Response prototype.
 * @public
 */

var res = Object.create(http.ServerResponse.prototype)

/**
 * Module exports.
 * @public
 */

module.exports = res

/**
<<<<<<< HEAD
=======
 * Module variables.
 * @private
 */

var charsetRegExp = /;\s*charset\s*=/;
var schemaAndHostRegExp = /^(?:[a-zA-Z][a-zA-Z0-9+.-]*:)?\/\/[^\\\/\?]+/;

/**
>>>>>>> 04bc6278
 * Set status `code`.
 *
 * @param {Number} code
 * @return {ServerResponse}
 * @public
 */

res.status = function status(code) {
  if ((typeof code === 'string' || Math.floor(code) !== code) && code > 99 && code < 1000) {
    deprecate('res.status(' + JSON.stringify(code) + '): use res.status(' + Math.floor(code) + ') instead')
  }
  this.statusCode = code;
  return this;
};

/**
 * Set Link header field with the given `links`.
 *
 * Examples:
 *
 *    res.links({
 *      next: 'http://api.example.com/users?page=2',
 *      last: 'http://api.example.com/users?page=5'
 *    });
 *
 * @param {Object} links
 * @return {ServerResponse}
 * @public
 */

res.links = function(links){
  var link = this.get('Link') || '';
  if (link) link += ', ';
  return this.set('Link', link + Object.keys(links).map(function(rel){
    return '<' + links[rel] + '>; rel="' + rel + '"';
  }).join(', '));
};

/**
 * Send a response.
 *
 * Examples:
 *
 *     res.send(Buffer.from('wahoo'));
 *     res.send({ some: 'json' });
 *     res.send('<p>some html</p>');
 *
 * @param {string|number|boolean|object|Buffer} body
 * @public
 */

res.send = function send(body) {
  var chunk = body;
  var encoding;
  var req = this.req;
  var type;

  // settings
  var app = this.app;

  switch (typeof chunk) {
    // string defaulting to html
    case 'string':
      if (!this.get('Content-Type')) {
        this.type('html');
      }
      break;
    case 'boolean':
    case 'number':
    case 'object':
      if (chunk === null) {
        chunk = '';
      } else if (Buffer.isBuffer(chunk)) {
        if (!this.get('Content-Type')) {
          this.type('bin');
        }
      } else {
        return this.json(chunk);
      }
      break;
  }

  // write strings in utf-8
  if (typeof chunk === 'string') {
    encoding = 'utf8';
    type = this.get('Content-Type');

    // reflect this in content-type
    if (typeof type === 'string') {
      this.set('Content-Type', setCharset(type, 'utf-8'));
    }
  }

  // determine if ETag should be generated
  var etagFn = app.get('etag fn')
  var generateETag = !this.get('ETag') && typeof etagFn === 'function'

  // populate Content-Length
  var len
  if (chunk !== undefined) {
    if (Buffer.isBuffer(chunk)) {
      // get length of Buffer
      len = chunk.length
    } else if (!generateETag && chunk.length < 1000) {
      // just calculate length when no ETag + small chunk
      len = Buffer.byteLength(chunk, encoding)
    } else {
      // convert chunk to Buffer and calculate
      chunk = Buffer.from(chunk, encoding)
      encoding = undefined;
      len = chunk.length
    }

    this.set('Content-Length', len);
  }

  // populate ETag
  var etag;
  if (generateETag && len !== undefined) {
    if ((etag = etagFn(chunk, encoding))) {
      this.set('ETag', etag);
    }
  }

  // freshness
  if (req.fresh) this.statusCode = 304;

  // strip irrelevant headers
  if (204 === this.statusCode || 304 === this.statusCode) {
    this.removeHeader('Content-Type');
    this.removeHeader('Content-Length');
    this.removeHeader('Transfer-Encoding');
    chunk = '';
  }

  // alter headers for 205
  if (this.statusCode === 205) {
    this.set('Content-Length', '0')
    this.removeHeader('Transfer-Encoding')
    chunk = ''
  }

  if (req.method === 'HEAD') {
    // skip body for HEAD
    this.end();
  } else {
    // respond
    this.end(chunk, encoding);
  }

  return this;
};

/**
 * Send JSON response.
 *
 * Examples:
 *
 *     res.json(null);
 *     res.json({ user: 'tj' });
 *
 * @param {string|number|boolean|object} obj
 * @public
 */

res.json = function json(obj) {
  // settings
  var app = this.app;
  var escape = app.get('json escape')
  var replacer = app.get('json replacer');
  var spaces = app.get('json spaces');
  var body = stringify(obj, replacer, spaces, escape)

  // content-type
  if (!this.get('Content-Type')) {
    this.set('Content-Type', 'application/json');
  }

  return this.send(body);
};

/**
 * Send JSON response with JSONP callback support.
 *
 * Examples:
 *
 *     res.jsonp(null);
 *     res.jsonp({ user: 'tj' });
 *
 * @param {string|number|boolean|object} obj
 * @public
 */

res.jsonp = function jsonp(obj) {
  // settings
  var app = this.app;
  var escape = app.get('json escape')
  var replacer = app.get('json replacer');
  var spaces = app.get('json spaces');
  var body = stringify(obj, replacer, spaces, escape)
  var callback = this.req.query[app.get('jsonp callback name')];

  // content-type
  if (!this.get('Content-Type')) {
    this.set('X-Content-Type-Options', 'nosniff');
    this.set('Content-Type', 'application/json');
  }

  // fixup callback
  if (Array.isArray(callback)) {
    callback = callback[0];
  }

  // jsonp
  if (typeof callback === 'string' && callback.length !== 0) {
    this.set('X-Content-Type-Options', 'nosniff');
    this.set('Content-Type', 'text/javascript');

    // restrict callback charset
    callback = callback.replace(/[^\[\]\w$.]/g, '');

    if (body === undefined) {
      // empty argument
      body = ''
    } else if (typeof body === 'string') {
      // replace chars not allowed in JavaScript that are in JSON
      body = body
        .replace(/\u2028/g, '\\u2028')
        .replace(/\u2029/g, '\\u2029')
    }

    // the /**/ is a specific security mitigation for "Rosetta Flash JSONP abuse"
    // the typeof check is just to reduce client error noise
    body = '/**/ typeof ' + callback + ' === \'function\' && ' + callback + '(' + body + ');';
  }

  return this.send(body);
};

/**
 * Send given HTTP status code.
 *
 * Sets the response status to `statusCode` and the body of the
 * response to the standard description from node's http.STATUS_CODES
 * or the statusCode number if no description.
 *
 * Examples:
 *
 *     res.sendStatus(200);
 *
 * @param {number} statusCode
 * @public
 */

res.sendStatus = function sendStatus(statusCode) {
  var body = statuses.message[statusCode] || String(statusCode)

  this.statusCode = statusCode;
  this.type('txt');

  return this.send(body);
};

/**
 * Transfer the file at the given `path`.
 *
 * Automatically sets the _Content-Type_ response header field.
 * The callback `callback(err)` is invoked when the transfer is complete
 * or when an error occurs. Be sure to check `res.headersSent`
 * if you wish to attempt responding, as the header and some data
 * may have already been transferred.
 *
 * Options:
 *
 *   - `maxAge`   defaulting to 0 (can be string converted by `ms`)
 *   - `root`     root directory for relative filenames
 *   - `headers`  object of headers to serve with file
 *   - `dotfiles` serve dotfiles, defaulting to false; can be `"allow"` to send them
 *
 * Other options are passed along to `send`.
 *
 * Examples:
 *
 *  The following example illustrates how `res.sendFile()` may
 *  be used as an alternative for the `static()` middleware for
 *  dynamic situations. The code backing `res.sendFile()` is actually
 *  the same code, so HTTP cache support etc is identical.
 *
 *     app.get('/user/:uid/photos/:file', function(req, res){
 *       var uid = req.params.uid
 *         , file = req.params.file;
 *
 *       req.user.mayViewFilesFrom(uid, function(yes){
 *         if (yes) {
 *           res.sendFile('/uploads/' + uid + '/' + file);
 *         } else {
 *           res.send(403, 'Sorry! you cant see that.');
 *         }
 *       });
 *     });
 *
 * @public
 */

res.sendFile = function sendFile(path, options, callback) {
  var done = callback;
  var req = this.req;
  var res = this;
  var next = req.next;
  var opts = options || {};

  if (!path) {
    throw new TypeError('path argument is required to res.sendFile');
  }

  if (typeof path !== 'string') {
    throw new TypeError('path must be a string to res.sendFile')
  }

  // support function as second arg
  if (typeof options === 'function') {
    done = options;
    opts = {};
  }

  if (!opts.root && !pathIsAbsolute(path)) {
    throw new TypeError('path must be absolute or specify root to res.sendFile');
  }

  // create file stream
  var pathname = encodeURI(path);
  var file = send(req, pathname, opts);

  // transfer
  sendfile(res, file, opts, function (err) {
    if (done) return done(err);
    if (err && err.code === 'EISDIR') return next();

    // next() all but write errors
    if (err && err.code !== 'ECONNABORTED' && err.syscall !== 'write') {
      next(err);
    }
  });
};

/**
 * Transfer the file at the given `path` as an attachment.
 *
 * Optionally providing an alternate attachment `filename`,
 * and optional callback `callback(err)`. The callback is invoked
 * when the data transfer is complete, or when an error has
 * occurred. Be sure to check `res.headersSent` if you plan to respond.
 *
 * Optionally providing an `options` object to use with `res.sendFile()`.
 * This function will set the `Content-Disposition` header, overriding
 * any `Content-Disposition` header passed as header options in order
 * to set the attachment and filename.
 *
 * This method uses `res.sendFile()`.
 *
 * @public
 */

res.download = function download (path, filename, options, callback) {
  var done = callback;
  var name = filename;
  var opts = options || null

  // support function as second or third arg
  if (typeof filename === 'function') {
    done = filename;
    name = null;
    opts = null
  } else if (typeof options === 'function') {
    done = options
    opts = null
  }

  // support optional filename, where options may be in it's place
  if (typeof filename === 'object' &&
    (typeof options === 'function' || options === undefined)) {
    name = null
    opts = filename
  }

  // set Content-Disposition when file is sent
  var headers = {
    'Content-Disposition': contentDisposition(name || path)
  };

  // merge user-provided headers
  if (opts && opts.headers) {
    var keys = Object.keys(opts.headers)
    for (var i = 0; i < keys.length; i++) {
      var key = keys[i]
      if (key.toLowerCase() !== 'content-disposition') {
        headers[key] = opts.headers[key]
      }
    }
  }

  // merge user-provided options
  opts = Object.create(opts)
  opts.headers = headers

  // Resolve the full path for sendFile
  var fullPath = !opts.root
    ? resolve(path)
    : path

  // send file
  return this.sendFile(fullPath, opts, done)
};

/**
 * Set _Content-Type_ response header with `type` through `mime.contentType()`
 * when it does not contain "/", or set the Content-Type to `type` otherwise.
 * When no mapping is found though `mime.contentType()`, the type is set to
 * "application/octet-stream".
 *
 * Examples:
 *
 *     res.type('.html');
 *     res.type('html');
 *     res.type('json');
 *     res.type('application/json');
 *     res.type('png');
 *
 * @param {String} type
 * @return {ServerResponse} for chaining
 * @public
 */

res.contentType =
res.type = function contentType(type) {
  var ct = type.indexOf('/') === -1
    ? (mime.contentType(type) || 'application/octet-stream')
    : type;

  return this.set('Content-Type', ct);
};

/**
 * Respond to the Acceptable formats using an `obj`
 * of mime-type callbacks.
 *
 * This method uses `req.accepted`, an array of
 * acceptable types ordered by their quality values.
 * When "Accept" is not present the _first_ callback
 * is invoked, otherwise the first match is used. When
 * no match is performed the server responds with
 * 406 "Not Acceptable".
 *
 * Content-Type is set for you, however if you choose
 * you may alter this within the callback using `res.type()`
 * or `res.set('Content-Type', ...)`.
 *
 *    res.format({
 *      'text/plain': function(){
 *        res.send('hey');
 *      },
 *
 *      'text/html': function(){
 *        res.send('<p>hey</p>');
 *      },
 *
 *      'application/json': function () {
 *        res.send({ message: 'hey' });
 *      }
 *    });
 *
 * In addition to canonicalized MIME types you may
 * also use extnames mapped to these types:
 *
 *    res.format({
 *      text: function(){
 *        res.send('hey');
 *      },
 *
 *      html: function(){
 *        res.send('<p>hey</p>');
 *      },
 *
 *      json: function(){
 *        res.send({ message: 'hey' });
 *      }
 *    });
 *
 * By default Express passes an `Error`
 * with a `.status` of 406 to `next(err)`
 * if a match is not made. If you provide
 * a `.default` callback it will be invoked
 * instead.
 *
 * @param {Object} obj
 * @return {ServerResponse} for chaining
 * @public
 */

res.format = function(obj){
  var req = this.req;
  var next = req.next;

  var keys = Object.keys(obj)
    .filter(function (v) { return v !== 'default' })

  var key = keys.length > 0
    ? req.accepts(keys)
    : false;

  this.vary("Accept");

  if (key) {
    this.set('Content-Type', normalizeType(key).value);
    obj[key](req, this, next);
  } else if (obj.default) {
    obj.default(req, this, next)
  } else {
    next(createError(406, {
      types: normalizeTypes(keys).map(function (o) { return o.value })
    }))
  }

  return this;
};

/**
 * Set _Content-Disposition_ header to _attachment_ with optional `filename`.
 *
 * @param {String} filename
 * @return {ServerResponse}
 * @public
 */

res.attachment = function attachment(filename) {
  if (filename) {
    this.type(extname(filename));
  }

  this.set('Content-Disposition', contentDisposition(filename));

  return this;
};

/**
 * Append additional header `field` with value `val`.
 *
 * Example:
 *
 *    res.append('Link', ['<http://localhost/>', '<http://localhost:3000/>']);
 *    res.append('Set-Cookie', 'foo=bar; Path=/; HttpOnly');
 *    res.append('Warning', '199 Miscellaneous warning');
 *
 * @param {String} field
 * @param {String|Array} val
 * @return {ServerResponse} for chaining
 * @public
 */

res.append = function append(field, val) {
  var prev = this.get(field);
  var value = val;

  if (prev) {
    // concat the new and prev vals
    value = Array.isArray(prev) ? prev.concat(val)
      : Array.isArray(val) ? [prev].concat(val)
        : [prev, val]
  }

  return this.set(field, value);
};

/**
 * Set header `field` to `val`, or pass
 * an object of header fields.
 *
 * Examples:
 *
 *    res.set('Foo', ['bar', 'baz']);
 *    res.set('Accept', 'application/json');
 *    res.set({ Accept: 'text/plain', 'X-API-Key': 'tobi' });
 *
 * Aliased as `res.header()`.
 *
 * When the set header is "Content-Type", the type is expanded to include
 * the charset if not present using `mime.contentType()`.
 *
 * @param {String|Object} field
 * @param {String|Array} val
 * @return {ServerResponse} for chaining
 * @public
 */

res.set =
res.header = function header(field, val) {
  if (arguments.length === 2) {
    var value = Array.isArray(val)
      ? val.map(String)
      : String(val);

    // add charset to content-type
    if (field.toLowerCase() === 'content-type') {
      if (Array.isArray(value)) {
        throw new TypeError('Content-Type cannot be set to an Array');
      }
      value = mime.contentType(value)
    }

    this.setHeader(field, value);
  } else {
    for (var key in field) {
      this.set(key, field[key]);
    }
  }
  return this;
};

/**
 * Get value for header `field`.
 *
 * @param {String} field
 * @return {String}
 * @public
 */

res.get = function(field){
  return this.getHeader(field);
};

/**
 * Clear cookie `name`.
 *
 * @param {String} name
 * @param {Object} [options]
 * @return {ServerResponse} for chaining
 * @public
 */

res.clearCookie = function clearCookie(name, options) {
  var opts = merge({ expires: new Date(1), path: '/' }, options);

  return this.cookie(name, '', opts);
};

/**
 * Set cookie `name` to `value`, with the given `options`.
 *
 * Options:
 *
 *    - `maxAge`   max-age in milliseconds, converted to `expires`
 *    - `signed`   sign the cookie
 *    - `path`     defaults to "/"
 *
 * Examples:
 *
 *    // "Remember Me" for 15 minutes
 *    res.cookie('rememberme', '1', { expires: new Date(Date.now() + 900000), httpOnly: true });
 *
 *    // same as above
 *    res.cookie('rememberme', '1', { maxAge: 900000, httpOnly: true })
 *
 * @param {String} name
 * @param {String|Object} value
 * @param {Object} [options]
 * @return {ServerResponse} for chaining
 * @public
 */

res.cookie = function (name, value, options) {
  var opts = merge({}, options);
  var secret = this.req.secret;
  var signed = opts.signed;

  if (signed && !secret) {
    throw new Error('cookieParser("secret") required for signed cookies');
  }

  var val = typeof value === 'object'
    ? 'j:' + JSON.stringify(value)
    : String(value);

  if (signed) {
    val = 's:' + sign(val, secret);
  }

  if (opts.maxAge != null) {
    var maxAge = opts.maxAge - 0

    if (!isNaN(maxAge)) {
      opts.expires = new Date(Date.now() + maxAge)
      opts.maxAge = Math.floor(maxAge / 1000)
    }
  }

  if (opts.path == null) {
    opts.path = '/';
  }

  this.append('Set-Cookie', cookie.serialize(name, String(val), opts));

  return this;
};

/**
 * Set the location header to `url`.
 *
 * The given `url` can also be "back", which redirects
 * to the _Referrer_ or _Referer_ headers or "/".
 *
 * Examples:
 *
 *    res.location('/foo/bar').;
 *    res.location('http://example.com');
 *    res.location('../login');
 *
 * @param {String} url
 * @return {ServerResponse} for chaining
 * @public
 */

res.location = function location(url) {
  var loc;

  // "back" is an alias for the referrer
  if (url === 'back') {
    loc = this.req.get('Referrer') || '/';
  } else {
    loc = String(url);
  }

  var m = schemaAndHostRegExp.exec(loc);
  var pos = m ? m[0].length + 1 : 0;

  // Only encode after host to avoid invalid encoding which can introduce
  // vulnerabilities (e.g. `\\` to `%5C`).
  loc = loc.slice(0, pos) + encodeUrl(loc.slice(pos));

  return this.set('Location', loc);
};

/**
 * Redirect to the given `url` with optional response `status`
 * defaulting to 302.
 *
 * The resulting `url` is determined by `res.location()`, so
 * it will play nicely with mounted apps, relative paths,
 * `"back"` etc.
 *
 * Examples:
 *
 *    res.redirect('/foo/bar');
 *    res.redirect('http://example.com');
 *    res.redirect(301, 'http://example.com');
 *    res.redirect('../login'); // /blog/post/1 -> /blog/login
 *
 * @public
 */

res.redirect = function redirect(url) {
  var address = url;
  var body;
  var status = 302;

  // allow status / url
  if (arguments.length === 2) {
    status = arguments[0]
    address = arguments[1]
  }

  // Set location header
  address = this.location(address).get('Location');

  // Support text/{plain,html} by default
  this.format({
    text: function(){
      body = statuses.message[status] + '. Redirecting to ' + address
    },

    html: function(){
      var u = escapeHtml(address);
      body = '<p>' + statuses.message[status] + '. Redirecting to <a href="' + u + '">' + u + '</a></p>'
    },

    default: function(){
      body = '';
    }
  });

  // Respond
  this.statusCode = status;
  this.set('Content-Length', Buffer.byteLength(body));

  if (this.req.method === 'HEAD') {
    this.end();
  } else {
    this.end(body);
  }
};

/**
 * Add `field` to Vary. If already present in the Vary set, then
 * this call is simply ignored.
 *
 * @param {Array|String} field
 * @return {ServerResponse} for chaining
 * @public
 */

res.vary = function(field){
  vary(this, field);

  return this;
};

/**
 * Render `view` with the given `options` and optional callback `fn`.
 * When a callback function is given a response will _not_ be made
 * automatically, otherwise a response of _200_ and _text/html_ is given.
 *
 * Options:
 *
 *  - `cache`     boolean hinting to the engine it should cache
 *  - `filename`  filename of the view being rendered
 *
 * @public
 */

res.render = function render(view, options, callback) {
  var app = this.req.app;
  var done = callback;
  var opts = options || {};
  var req = this.req;
  var self = this;

  // support callback function as second arg
  if (typeof options === 'function') {
    done = options;
    opts = {};
  }

  // merge res.locals
  opts._locals = self.locals;

  // default callback to respond
  done = done || function (err, str) {
    if (err) return req.next(err);
    self.send(str);
  };

  // render
  app.render(view, opts, done);
};

// pipe the send file stream
function sendfile(res, file, options, callback) {
  var done = false;
  var streaming;

  // request aborted
  function onaborted() {
    if (done) return;
    done = true;

    var err = new Error('Request aborted');
    err.code = 'ECONNABORTED';
    callback(err);
  }

  // directory
  function ondirectory() {
    if (done) return;
    done = true;

    var err = new Error('EISDIR, read');
    err.code = 'EISDIR';
    callback(err);
  }

  // errors
  function onerror(err) {
    if (done) return;
    done = true;
    callback(err);
  }

  // ended
  function onend() {
    if (done) return;
    done = true;
    callback();
  }

  // file
  function onfile() {
    streaming = false;
  }

  // finished
  function onfinish(err) {
    if (err && err.code === 'ECONNRESET') return onaborted();
    if (err) return onerror(err);
    if (done) return;

    setImmediate(function () {
      if (streaming !== false && !done) {
        onaborted();
        return;
      }

      if (done) return;
      done = true;
      callback();
    });
  }

  // streaming
  function onstream() {
    streaming = true;
  }

  file.on('directory', ondirectory);
  file.on('end', onend);
  file.on('error', onerror);
  file.on('file', onfile);
  file.on('stream', onstream);
  onFinished(res, onfinish);

  if (options.headers) {
    // set headers on successful transfer
    file.on('headers', function headers(res) {
      var obj = options.headers;
      var keys = Object.keys(obj);

      for (var i = 0; i < keys.length; i++) {
        var k = keys[i];
        res.setHeader(k, obj[k]);
      }
    });
  }

  // pipe
  file.pipe(res);
}

/**
 * Stringify JSON, like JSON.stringify, but v8 optimized, with the
 * ability to escape characters that can trigger HTML sniffing.
 *
 * @param {*} value
 * @param {function} replacer
 * @param {number} spaces
 * @param {boolean} escape
 * @returns {string}
 * @private
 */

function stringify (value, replacer, spaces, escape) {
  // v8 checks arguments.length for optimizing simple call
  // https://bugs.chromium.org/p/v8/issues/detail?id=4730
  var json = replacer || spaces
    ? JSON.stringify(value, replacer, spaces)
    : JSON.stringify(value);

  if (escape && typeof json === 'string') {
    json = json.replace(/[<>&]/g, function (c) {
      switch (c.charCodeAt(0)) {
        case 0x3c:
          return '\\u003c'
        case 0x3e:
          return '\\u003e'
        case 0x26:
          return '\\u0026'
        /* istanbul ignore next: unreachable default */
        default:
          return c
      }
    })
  }

  return json
}<|MERGE_RESOLUTION|>--- conflicted
+++ resolved
@@ -50,17 +50,13 @@
 module.exports = res
 
 /**
-<<<<<<< HEAD
-=======
  * Module variables.
  * @private
  */
 
-var charsetRegExp = /;\s*charset\s*=/;
 var schemaAndHostRegExp = /^(?:[a-zA-Z][a-zA-Z0-9+.-]*:)?\/\/[^\\\/\?]+/;
 
 /**
->>>>>>> 04bc6278
  * Set status `code`.
  *
  * @param {Number} code
